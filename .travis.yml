language: go

go:
<<<<<<< HEAD
  - 1.7
  - 1.8
=======
  - 1.6.x
  - 1.7.x
  - 1.8.x
  - 1.9.x
>>>>>>> db37fa59
  - tip

install:
  - go get -d -t github.com/opentracing/opentracing-go/...
  - go get -u github.com/golang/lint/...
script:
  - make test lint
  - go build ./...<|MERGE_RESOLUTION|>--- conflicted
+++ resolved
@@ -1,15 +1,9 @@
 language: go
 
 go:
-<<<<<<< HEAD
-  - 1.7
-  - 1.8
-=======
-  - 1.6.x
   - 1.7.x
   - 1.8.x
   - 1.9.x
->>>>>>> db37fa59
   - tip
 
 install:
