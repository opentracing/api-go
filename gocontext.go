--- conflicted
+++ resolved
@@ -44,9 +44,8 @@
 	return StartSpanFromContextWithTracer(ctx, GlobalTracer(), operationName, opts...)
 }
 
-<<<<<<< HEAD
 // StartSpanFromContextWithTracer starts and returns a span with `operationName`
-// using  a span found withen the context as a ChildOfRef. If that doesn't exist
+// using  a span found within the context as a ChildOfRef. If that doesn't exist
 // it creates a root span. It also returns a context.Context object built
 // around the returned span.
 //
@@ -54,10 +53,6 @@
 // tracer as opposed to using the global tracer.
 func StartSpanFromContextWithTracer(ctx context.Context, tracer Tracer, operationName string, opts ...StartSpanOption) (Span, context.Context) {
 	var span Span
-=======
-// startSpanFromContextWithTracer is factored out for testing purposes.
-func startSpanFromContextWithTracer(ctx context.Context, tracer Tracer, operationName string, opts ...StartSpanOption) (Span, context.Context) {
->>>>>>> 6c572c00
 	if parentSpan := SpanFromContext(ctx); parentSpan != nil {
 		opts = append(opts, ChildOf(parentSpan.Context()))
 	}
